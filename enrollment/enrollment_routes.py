import contextlib
import sqlite3
import typing
import collections
import logging.config
import boto3
import redis

from fastapi import Depends, HTTPException, APIRouter, status, Request
from enrollment.enrollment_schemas import *
<<<<<<< HEAD
from boto3.dynamodb.conditions import Key
from enrollment.enrollment_dynamo import PartiQL
=======
from enrollment.enrollment_dynamo import Enrollment, PartiQL
>>>>>>> 45575315
from enrollment.enrollment_redis import Waitlist

settings = Settings()
router = APIRouter()
dropped = []

CLASS_TABLE = "enrollment_class"
USER_TABLE = "enrollment_user"
DEBUG = False
FREEZE = False
MAX_WAITLIST = 3
#Remove when all endpoints are updated
database = "enrollment/enrollment.db"

def get_logger():
    return logging.getLogger(__name__)

# Connect to the old database
# Remove when all endpoints are updated
def get_db(logger: logging.Logger = Depends(get_logger)):
    with contextlib.closing(sqlite3.connect(database, check_same_thread=False)) as db:
        db.row_factory = sqlite3.Row
        db.set_trace_callback(logger.debug)
        yield db

# Connect to DynamoDB
dynamodb = boto3.resource('dynamodb', endpoint_url='http://localhost:5500')

def get_table_resource(dynamodb, table_name):
    return dynamodb.Table(table_name)

# Create wrapper for PartiQL queries
wrapper = PartiQL(dynamodb)

# Connect to Redis
r = redis.Redis(db=1)

# Create class items
wl = Waitlist
enrollment = Enrollment(dynamodb)

# Called when a student is dropped from a class / waiting list
# and the enrollment place must be reordered
def reorder_placement(cur, total_enrolled, placement, class_id):
    counter = 1
    while counter <= total_enrolled:
        if counter > placement:
            cur.execute("""UPDATE enrollment SET placement = placement - 1 
                WHERE class_id = ? AND placement = ?""", (class_id,counter))
        counter += 1
    cur.execute("""UPDATE class SET current_enroll = current_enroll - 1
                WHERE id = ?""",(class_id,))


# Used for the search endpoint
SearchParam = collections.namedtuple("SearchParam", ["name", "operator"])
SEARCH_PARAMS = [
    SearchParam(
        "uid",
        "=",
    ),
    SearchParam(
        "name",
        "LIKE",
    ),
    SearchParam(
        "role",
        "LIKE",
    ),
]


logging.config.fileConfig(settings.enrollment_logging_config, disable_existing_loggers=False)


#==========================================students==================================================


#gets available classes for a student
@router.get("/students/{student_id}/classes", tags=['Student']) 
def get_available_classes(student_id: int, request: Request):

    # User Authentication
    if request.headers.get("X-User"):
        current_user = int(request.headers.get("X-User"))
    
        roles_string = request.headers.get("X-Roles")
        current_roles = roles_string.split(",")

        r_flag = True
        # Check if the current user's role matches 'registrar'
        for role in current_roles:
            if role == 'registrar':
                r_flag = False
    
        # Check if the current user's id matches the requested student_id
        if r_flag:
            if current_user != student_id:
                raise HTTPException(status_code=403, detail="Access forbidden, wrong user")
    
    # Fetch student data from db
    student_data = enrollment.get_user_item(student_id)

    #Check if exist
    if not student_data:
        raise HTTPException(status_code=status.HTTP_404_NOT_FOUND, detail="Student not found")
    
    waitlist_count = wl.get_waitlist_count(student_id)

    # If max waitlist, don't show full classes with open waitlists
    if waitlist_count >= MAX_WAITLIST:
        output = wrapper.run_partiql_statement(
            f'SELECT * FROM "{CLASS_TABLE}" WHERE current_enroll <= max_enroll'
        )

    # Else show all open classes or full classes with open waitlists
    else:
        # All classes have a max_enroll value of 30, and a max waitlist value of 15,
        # so 30 + 15 = 45. Technically classes can be created with any max_enroll value,
        # but I cant use partiql with arithmatic, for example I cant do
        # "WHERE current_enroll < (max_enroll + 15)". So for now its just 45
        output = wrapper.run_partiql_statement(
            f'SELECT * FROM "{CLASS_TABLE}" WHERE current_enroll < 45',
        )

    # Create a list to store the Class instances
    class_instances = []

    # Iterate through the query results and create Class instances
    for item in output['Items']:
        # get instructor information
        result = wrapper.run_partiql(
            f'SELECT * FROM "{USER_TABLE}" WHERE id=?',
            [item['instructor_id']]
        )
        # Get waitlist information
        if item['current_enroll'] > item['max_enroll']:
            current_enroll = item['max_enroll']
            waitlist = item['current_enroll'] - item['max_enroll']
        else:
            current_enroll = item['current_enroll']
            waitlist = 0
        # Create the class instance
        class_instance = Class_Enroll(
            id=item['id'],
            name=item['name'],
            course_code=item['course_code'],
            section_number=item['section_number'],
            current_enroll=current_enroll,
            max_enroll=item['max_enroll'],
            department=item['department'],
            instructor=Instructor(id=item['instructor_id'], name=result['Items'][0]['name']),
            current_waitlist=waitlist,
            max_waitlist=15
        )
        class_instances.append(class_instance)

    return {"Classes": class_instances}


# Enrolls a student into an available class,
# or will automatically put the student on an open waitlist for a full class
@router.post("/students/{student_id}/classes/{class_id}/enroll", tags=['Student'])
def enroll_student_in_class(student_id: int, class_id: int, request: Request, db: sqlite3.Connection = Depends(get_db)):
    
    if request.headers.get("X-User"):

        current_user = int(request.headers.get("X-User"))
    
        roles_string = request.headers.get("X-Roles")
        current_roles = roles_string.split(",")

        r_flag = True
        # Check if the current user's role matches 'registrar'
        for role in current_roles:
            if role == 'registrar':
                r_flag = False
    
        # Check if the current user's id matches the requested student_id
        if r_flag:
            if current_user != student_id:
                raise HTTPException(status_code=403, detail="Access forbidden, wrong user")

    cursor = db.cursor()

    # Check if the student exists in the database
    cursor.execute(
        """
        SELECT * FROM users
        JOIN user_role ON users.uid = user_role.user_id
        JOIN role ON user_role.role_id = role.rid
        JOIN waitlist ON users.uid = waitlist.student_id
        WHERE uid = ? AND role = ?
        """, (student_id, 'student')
    )
    student_data = cursor.fetchone()

    # Check if the class exists in the database
    cursor.execute("SELECT * FROM class WHERE id = ?", (class_id,))
    class_data = cursor.fetchone()

    if not student_data or not class_data:
        raise HTTPException(status_code=status.HTTP_404_NOT_FOUND, detail="Student or Class not found")

    # Check if student is already enrolled in the class
    cursor.execute("""SELECT * FROM enrollment
                    JOIN class ON enrollment.class_id = class.id
                    WHERE class_id = ? AND student_id = ?
                    """, (class_id, student_id))
    existing_enrollment = cursor.fetchone()

    if existing_enrollment:
        raise HTTPException(status_code=status.HTTP_400_BAD_REQUEST, detail="Student is already enrolled in this class or currently on waitlist")
    
    # Increment enrollment number in the database
    new_enrollment = class_data['current_enroll'] + 1
    cursor.execute("UPDATE class SET current_enroll = ? WHERE id = ?", (new_enrollment, class_id))

    # Add student to enrolled class in the database
    cursor.execute("INSERT INTO enrollment (placement, student_id, class_id) VALUES (?, ?, ?)", (new_enrollment, student_id, class_id))
    
    # Remove student from dropped table if valid
    cursor.execute("""SELECT * FROM dropped 
                    WHERE class_id = ? AND student_id = ?
                    """, (class_id, student_id))
    dropped_data = cursor.fetchone()
    if dropped_data:
        cursor.execute("""DELETE FROM dropped 
                    WHERE class_id = ? AND student_id = ?
                    """, (class_id, student_id))

    # Check if the class is full, add student to waitlist if no
    # freeze is in place
    if class_data['current_enroll'] >= class_data['max_enroll']:
        if not FREEZE:
            if student_data['waitlist_count'] < MAX_WAITLIST and class_data['current_enroll'] < class_data['max_enroll'] + 15:
                cursor.execute("""UPDATE waitlist 
                                SET waitlist_count = waitlist_count + 1
                                WHERE student_id = ?""",(student_id,))
                db.commit()
                return {"message": "Student added to the waitlist"}
            else:
                return {"message": "Unable to add student to waitlist due to already having max number of waitlists"}
        else:
            return {"message": "Unable to add student to waitlist due to administrative freeze"}
    
    db.commit()

    return {"message": "Student succesfully enrolled in class"}


# Have a student drop a class they're enrolled in
@router.put("/students/{student_id}/classes/{class_id}/drop/", tags=['Student'])
def drop_student_from_class(student_id: int, class_id: int, request: Request, db: sqlite3.Connection = Depends(get_db)):
    
    if request.headers.get("X-User"):
        current_user = int(request.headers.get("X-User"))
    
        roles_string = request.headers.get("X-Roles")
        current_roles = roles_string.split(",")

        r_flag = True
        # Check if the current user's role matches 'registrar'
        for role in current_roles:
            if role == 'registrar':
                r_flag = False
    
        # Check if the current user's id matches the requested student_id
        if r_flag:
            if current_user != student_id:
                raise HTTPException(status_code=403, detail="Access forbidden, wrong user")
    
    cursor = db.cursor()

    # check if exist
    cursor.execute(
        """
        SELECT * FROM users
        JOIN user_role ON users.uid = user_role.user_id
        JOIN role ON user_role.role_id = role.rid
        WHERE uid = ? AND role = ?
        """, (student_id, 'student')
    )
    student_data = cursor.fetchone()

    cursor.execute("SELECT * FROM class WHERE id = ?", (class_id,))
    class_data = cursor.fetchone()

    if not student_data or not class_data:
        raise HTTPException(status_code=status.HTTP_404_NOT_FOUND, detail="Student or Class not found")

    #check enrollment
    cursor.execute("SELECT * FROM enrollment WHERE student_id = ? AND class_id = ?", (student_id, class_id))
    enrollment_data = cursor.fetchone()

    cursor.execute("""SELECT * FROM enrollment
                    JOIN class ON enrollment.class_id = class.id
                    WHERE enrollment.student_id = ? AND class_id = ?
                    AND enrollment.placement > class.max_enroll""", (student_id, class_id))
    waitlist_data = cursor.fetchone()
    
    if not enrollment_data or waitlist_data:
        raise HTTPException(status_code=status.HTTP_400_BAD_REQUEST, detail="Student is not enrolled in the class")

    # remove student from class
    cursor.execute("DELETE FROM enrollment WHERE student_id = ? AND class_id = ?", (student_id, class_id))
    reorder_placement(cursor, class_data['current_enroll'], enrollment_data['placement'], class_id)

    # Update dropped table
    cursor.execute(""" INSERT INTO dropped (class_id, student_id)
                    VALUES (?, ?)""",(class_id, student_id))
    db.commit()
    
    return {"message": "Student successfully dropped class"}


#==========================================wait list========================================== 


# Get all waiting lists for a student
@router.get("/waitlist/students/{student_id}", tags=['Waitlist'])
def view_waiting_list(student_id: int, request: Request, db: sqlite3.Connection = Depends(get_db)):
    
    if request.headers.get("X-User"):
        current_user = int(request.headers.get("X-User"))
    
        roles_string = request.headers.get("X-Roles")
        current_roles = roles_string.split(",")

        r_flag = True
        # Check if the current user's role matches 'registrar'
        for role in current_roles:
            if role == 'registrar':
                r_flag = False
    
        # Check if the current user's id matches the requested student_id
        if r_flag:
            if current_user != student_id:
                raise HTTPException(status_code=403, detail="Access forbidden, wrong user")
    
    cursor = db.cursor()

    # Retrieve waitlist entries for the specified student from the database
    cursor.execute("SELECT waitlist_count FROM waitlist WHERE student_id = ? AND waitlist_count > 0", (student_id,))
    waitlist_data = cursor.fetchall()

    # Check if exist
    if not waitlist_data:
        raise HTTPException(status_code=status.HTTP_400_BAD_REQUEST, detail="Student is not on a waitlist")  

    # fetch all relevant waitlist information for student
    cursor.execute("""
        SELECT class.id AS class_id, class.name AS class_name, class.course_code,
                class.section_number, department.id AS department_id,
                department.name AS department_name,
                users.uid AS instructor_id, users.name AS instructor_name,
                enrollment.placement - class.max_enroll AS waitlist_position
        FROM enrollment
        JOIN class ON enrollment.class_id = class.id
        JOIN users ON enrollment.student_id = users.uid
        JOIN department ON class.department_id = department.id
        JOIN instructor_class ON class.id = instructor_class.class_id
        WHERE users.uid = ? AND class.current_enroll > class.max_enroll
        """, (student_id,)
    )
    waitlist_data = cursor.fetchall()

    # Create a list to store the Waitlist_Student instances
    waitlist_list = []

    # Iterate through the query results and create Waitlist_Student instances
    for row in waitlist_data:
        waitlist_info = Waitlist_Student(
            class_id=row['class_id'],
            waitlist_position=row['waitlist_position']
        )
        waitlist_list.append(waitlist_info)

    return {"Waitlists": waitlist_list}


# remove a student from a waiting list
@router.put("/waitlist/students/{student_id}/classes/{class_id}/drop", tags=['Waitlist'])
def remove_from_waitlist(student_id: int, class_id: int, request: Request, db: sqlite3.Connection = Depends(get_db)):
    
    if request.headers.get("X-User"):
        current_user = int(request.headers.get("X-User"))
    
        roles_string = request.headers.get("X-Roles")
        current_roles = roles_string.split(",")

        r_flag = True
        # Check if the current user's role matches 'registrar'
        for role in current_roles:
            if role == 'registrar':
                r_flag = False
    
        # Check if the current user's id matches the requested student_id
        if r_flag:
            if current_user != student_id:
                raise HTTPException(status_code=403, detail="Access forbidden, wrong user")
    
    cursor = db.cursor()
    
    # check if exist
    cursor.execute(
        """
        SELECT * FROM users
        JOIN user_role ON users.uid = user_role.user_id
        JOIN role ON user_role.role_id = role.rid
        WHERE uid = ? AND role = ?
        """, (student_id, 'student')
    )
    student_data = cursor.fetchone()

    cursor.execute("SELECT * FROM class WHERE id = ?", (class_id,))
    class_data = cursor.fetchone()

    if not student_data or not class_data:
        raise HTTPException(status_code=status.HTTP_404_NOT_FOUND, detail="Student or Class not found")

    cursor.execute("""SELECT class.current_enroll, enrollment.placement
                    FROM enrollment 
                    JOIN class ON enrollment.class_id = class.id
                    JOIN users ON enrollment.student_id
                    WHERE student_id = ? AND class_id = ?
                    AND enrollment.placement > class.max_enroll
                    """, (student_id, class_id))
    waitlist_entry = cursor.fetchone()

    if waitlist_entry is None:
        raise HTTPException(status_code=status.HTTP_404_NOT_FOUND, detail="Student is not on the waiting list for this class")

    # Delete student from waitlist enrollment
    cursor.execute("DELETE FROM enrollment WHERE student_id = ? AND class_id = ?", (student_id, class_id))
    cursor.execute("""UPDATE waitlist SET waitlist_count = waitlist_count - 1
                    WHERE student_id = ?""", (student_id,))
    
    # Reorder enrollment placements
    reorder_placement(cursor, waitlist_entry['current_enroll'], waitlist_entry['placement'], class_id)
    db.commit()

    return {"message": "Student removed from the waiting list"}


# Get a list of students on a waitlist for a particular class that
# a specific instructor teaches
@router.get("/waitlist/instructors/{instructor_id}/classes/{class_id}",tags=['Waitlist'])
def view_current_waitlist(instructor_id: int, class_id: int, request: Request, db: sqlite3.Connection = Depends(get_db)):
    
    if request.headers.get("X-User"):
        current_user = int(request.headers.get("X-User"))
    
        roles_string = request.headers.get("X-Roles")
        current_roles = roles_string.split(",")

        r_flag = True
        # Check if the current user's role matches 'registrar'
        for role in current_roles:
            if role == 'registrar':
                r_flag = False
    
        # Check if the current user's id matches the requested instructor_id
        if r_flag:
            if current_user != instructor_id:
                raise HTTPException(status_code=403, detail="Access forbidden, wrong user")
    
    cursor = db.cursor()

   # check if exist
    cursor.execute(
        """
        SELECT * FROM users
        JOIN user_role ON users.uid = user_role.user_id
        JOIN role ON user_role.role_id = role.rid
        WHERE uid = ? AND role = ?
        """, (instructor_id, 'instructor')
    )
    instructor_data = cursor.fetchone()

    cursor.execute("SELECT * FROM class WHERE id = ?", (class_id,))
    class_data = cursor.fetchone()

    if not instructor_data or not class_data:
        raise HTTPException(status_code=status.HTTP_404_NOT_FOUND, detail="Instructor or Class not found")  

    cursor.execute(
        """
        SELECT * FROM instructor_class
        WHERE instructor_id = ? AND class_id = ?
        """, (instructor_id, class_id)
    )
    instructor_class_data = cursor.fetchone()

    if not instructor_class_data:
        raise HTTPException(status_code=status.HTTP_400_BAD_REQUEST, detail="Instructor not assigned to this class")
    
    # fetch all relevant waitlist information for instructor
    cursor.execute("""
        SELECT enrollment.student_id AS student_id,
        users.name AS student_name,
        enrollment.placement - class.max_enroll AS waitlist_position
        FROM enrollment
        JOIN users ON enrollment.student_id = users.uid
        JOIN class ON enrollment.class_id = class.id
        JOIN instructor_class ON class.id = instructor_class.class_id
        JOIN department ON class.department_id = department.id
        WHERE instructor_class.instructor_id = ? AND class.id = ?
        AND enrollment.placement > class.max_enroll
        """, (instructor_id, class_id)
    )
    waitlist_data = cursor.fetchall()

    #Check if exist
    if not waitlist_data:
        raise HTTPException(status_code=status.HTTP_400_BAD_REQUEST, detail="Class does not have a waitlist")

    # Create a list to store the Waitlist_Instructor instances
    waitlist_list = []

    # Iterate through the query results and create Waitlist_Instructor instances
    for row in waitlist_data:
        waitlist_info = Waitlist_Instructor(
            student=Student(id=row['student_id'], name=row['student_name']),
            waitlist_position=row['waitlist_position']
        )
        waitlist_list.append(waitlist_info)

    return {"Waitlist": waitlist_list}


#==========================================Instructor==================================================
#view current enrollment for class
@router.get("/instructors/{instructor_id}/classes/{class_id}/enrollment", tags=['Instructor'])
def get_instructor_enrollment(instructor_id: int, class_id: int, request: Request):

    db = get_dynamodb()
    wrapper = get_wrapper(db)
    
    if request.headers.get("X-User"):
        current_user = int(request.headers.get("X-User"))
    
        roles_string = request.headers.get("X-Roles")
        current_roles = roles_string.split(",")

        r_flag = True
        # Check if the current user's role matches 'registrar'
        for role in current_roles:
            if role == 'registrar':
                r_flag = False
    
        # Check if the current user's id matches the requested instructor_id
        if r_flag:
            if current_user != instructor_id:
                raise HTTPException(status_code=403, detail="Access forbidden, wrong user")
# ========================================================================================
    # @ BRIEF: Getting the user table resource and using it to retrieve the instructors id
    user = get_table_resource(db, USER_TABLE)
    user_response = user.get_item(
        Key={"id": instructor_id}
    )
    instructor_data = user_response.get("Item")
    
    # @BREIF: Getting the Instructor class
    classes = get_table_resource(db,CLASS_TABLE)
    class_response = classes.get_item(
        Key={'id': class_id}
    )
    class_data = class_response.get("Item")

    # @BRIEF: FOllowing if statements check if both the instructor and class exist

    if not instructor_data or not class_data:
        raise HTTPException(status_code=status.HTTP_404_NOT_FOUND, detail="Instructor and/or class not found")

    # checking if the instructor and class exists
    if not instructor_data or not class_data:
        raise HTTPException(status_code=status.HTTP_404_NOT_FOUND, detail="Instructor and/or class not found")

    # @ BREIF: getting the instructor id and class id to verify if instructor teaches certain class
    instructor_data = wrapper.run_partiql(
        f'SELECT * FROM {CLASS_TABLE} WHERE instructor_id = ? AND id = ?',[instructor_id, class_id]
    )
    
    # @ BREIF: Checks if the instructor data is not empty as well as the contents inside
    if 'Items' in instructor_data and instructor_data['Items']:
        # Grabbing the first item in the list
        retrieved_instructor_id = instructor_data['Items'][0].get('instructor_id')
        # varifies that the instructor id matches the one provided
        if retrieved_instructor_id == instructor_id:
            print("Instructor assigned to the class.")
        else:
            raise HTTPException(status_code=status.HTTP_400_BAD_REQUEST, detail="Instructor not assigned to this class")
    else:
        raise HTTPException(status_code=status.HTTP_400_BAD_REQUEST, detail="Class not found or instructor not assigned to this class")
    
    # Getting list of enrolled students
    enrolled_students = wrapper.run_partiql(
        f'SELECT enrolled FROM {CLASS_TABLE} WHERE id = ?', [class_id]
    )

    if "Items" in enrolled_students and enrolled_students["Items"]:
        enrolled_data = enrolled_students['Items'][0].get('enrolled', [])

        enrolled_list = []

        # Matches student id with name and print it out
        for student_id in enrolled_data:
            response = user.get_item(Key={'id': student_id})
            student_data = response.get("Item")

            if student_data and 'id' in student_data and 'name' in student_data:
                student_info = {
                'id': student_data['id'],
                'name': student_data['name'],
            }
            enrolled_list.append(student_info)
        return {"Enrolled": enrolled_list}
    else:
        raise HTTPException(status_code=status.HTTP_400_BAD_REQUEST, detail="Class has no dropped students")


#view students who have dropped the class
@router.get("/instructors/{instructor_id}/classes/{class_id}/drop", tags=['Instructor'])
def get_instructor_dropped(instructor_id: int, class_id: int, request: Request):
    
    # using dynamodb and wrapper method
    db = get_dynamodb()
    wrapper = get_wrapper(db)

    if request.headers.get("X-User"):
        current_user = int(request.headers.get("X-User"))
    
        roles_string = request.headers.get("X-Roles")
        current_roles = roles_string.split(",")

        r_flag = True
        # Check if the current user's role matches 'registrar'
        for role in current_roles:
            if role == 'registrar':
                r_flag = False
    
        # Check if the current user's id matches the requested instructor_id
        if r_flag:
            if current_user != instructor_id:
                raise HTTPException(status_code=403, detail="Access forbidden, wrong user")
    #============================================================================================
    # Getting the instructor id
    user = get_table_resource(db, USER_TABLE)
    user_response = user.get_item(
        Key={'id': instructor_id}
    )
    instructor_data = user_response.get('Item')

    # Getting the Instructor class
    classes = get_table_resource(db,CLASS_TABLE)
    class_response = classes.get_item(
        Key={'id': class_id}
    )
    class_data = class_response.get("Item")

    # checking if the instructor and class exists
    if not instructor_data or not class_data:
        raise HTTPException(status_code=status.HTTP_404_NOT_FOUND, detail="Instructor and/or class not found")

    # getting the instructor id and class id
    instructor_data = wrapper.run_partiql(
        f'SELECT * FROM {CLASS_TABLE} WHERE instructor_id = ? AND id = ?',[instructor_id, class_id]
    )
    
    # checking if the instructor is assigned to class
    if 'Items' in instructor_data and instructor_data['Items']:
        retrieved_instructor_id = instructor_data['Items'][0].get('instructor_id')
        if retrieved_instructor_id == instructor_id:
            print("Instructor assigned to the class.")
        else:
            raise HTTPException(status_code=status.HTTP_400_BAD_REQUEST, detail="Instructor not assigned to this class")
    else:
        raise HTTPException(status_code=status.HTTP_400_BAD_REQUEST, detail="Class not found or instructor not assigned to this class")

    # getting list of dropped students
    dropped_students = wrapper.run_partiql(
        f'SELECT dropped FROM {CLASS_TABLE} WHERE id = ?', [class_id]
    )

    if 'Items' in dropped_students and dropped_students['Items']:
        dropped_data = dropped_students['Items'][0].get('dropped', [])

        # Fetch user names for dropped students
        dropped_student_names = []

        for student_id in dropped_data:
            response = user.get_item(Key={'id': student_id})
            student_data = response.get("Item")

            # Check if the user with the given ID exists
            if student_data and 'id' in student_data and 'name' in student_data:
                student_info = {
                'id': student_data['id'],
                'name': student_data['name'],
            }
            dropped_student_names.append(student_info)
    
        return {"Dropped": dropped_student_names}
    else:
        raise HTTPException(status_code=status.HTTP_400_BAD_REQUEST, detail="Class has no dropped students")


#Instructor administratively drop students
@router.post("/instructors/{instructor_id}/classes/{class_id}/students/{student_id}/drop", tags=['Instructor'])
def instructor_drop_class(instructor_id: int, class_id: int, student_id: int, request: Request):
    
    db = get_dynamodb()
    wrapper = get_wrapper(db)
    
    if request.headers.get("X-User"):
        current_user = int(request.headers.get("X-User"))
    
        roles_string = request.headers.get("X-Roles")
        current_roles = roles_string.split(",")

        r_flag = True
        # Check if the current user's role matches 'registrar'
        for role in current_roles:
            if role == 'registrar':
                r_flag = False
    
        # Check if the current user's id matches the requested instructor_id
        if r_flag:
            if current_user != instructor_id:
                raise HTTPException(status_code=403, detail="Access forbidden, wrong user")
    
    user = get_table_resource(db, USER_TABLE)
    user_response = user.get_item(
        Key={'id': instructor_id}
    )
    instructor_data = user_response.get('Item')
    

    # student_data = cursor.fetchone()
    student = get_table_resource(db, USER_TABLE)
    user_response = student.get_item(
        Key={'id': student_id}
        # need waitlist info from reddis
    )
    student_data = user_response.get('Item')

    if not instructor_data or not student_data:
        raise HTTPException(status_code=status.HTTP_404_NOT_FOUND, detail="Instructor and/or student not found")

    instructor_data = wrapper.run_partiql(
        f'SELECT * FROM {CLASS_TABLE} WHERE instructor_id = ? AND id = ?',[instructor_id, class_id]
    )
    
    # checking if the instructor is assigned to class
    if 'Items' in instructor_data and instructor_data['Items']:
        retrieved_instructor_id = instructor_data['Items'][0].get('instructor_id')
        if retrieved_instructor_id == instructor_id:
            print("Instructor assigned to the class.")
        else:
            raise HTTPException(status_code=status.HTTP_400_BAD_REQUEST, detail="Instructor not assigned to this class")
    else:
        raise HTTPException(status_code=status.HTTP_400_BAD_REQUEST, detail="Class not found or instructor not assigned to this class")

    enroll = wrapper.run_partiql(
        f'SELECT enrolled FROM {CLASS_TABLE} WHERE id = ?',[class_id]
    )

    class_data = get_table_resource(db, CLASS_TABLE)

    for item in enroll.get('Items', []):
        enrolled_data = item.get('enrolled', [])
        
        if student_id in enrolled_data:
            # Remove student_id from the enrolled list
            enrolled_data.remove(student_id)

            try:
                # Update DynamoDB with the modified enrolled list
                class_data.update_item(
                    Key={'id': class_id},
                    UpdateExpression='SET enrolled = :enrolled',
                    ExpressionAttributeValues={':enrolled': enrolled_data}
                )
                print(f"Student {student_id} removed from enrolled list.")
            except Exception as e:
                print(f"Error updating enrolled list: {e}")
                raise HTTPException(status_code=status.HTTP_500_INTERNAL_SERVER_ERROR, detail="Error updating enrolled list")
        else:
            raise HTTPException(status_code=status.HTTP_404_NOT_FOUND, detail="Student not enrolled in this class")
   

    return {"Message" : "Student successfully dropped"}


#==========================================registrar==================================================
# Create a new class
@router.post("/registrar/classes/", tags=['Registrar'])
def create_class(class_data: Class_Registrar):

    db = get_dynamodb()

    class_table = get_table_resource(db, CLASS_TABLE)

    existing_class = class_table.get_item(Key={'id': class_data.id})

    if existing_class.get("Item"):
        raise HTTPException(
            status_code=status.HTTP_409_CONFLICT,
            detail=f"Class with ID {class_data.id} already exists"
        )

    class_items = {
        'id': class_data.id,
        'name': class_data.name,
        'course_code': class_data.course_code,
        'section_number': class_data.section_number,
        'current_enroll': class_data.current_enroll,
        'max_enroll': class_data.max_enroll,
        'department_id': class_data.department_id,
        'instructor_id': class_data.instructor_id
    }

    try:
        class_response = class_table.put_item(Item = class_items)

        response_data = {
            'id': class_data.id,
            "name": class_data.name,
            "course_code": class_data.course_code,
            "section_number": class_data.section_number,
            "current_enroll": class_data.current_enroll,
            "max_enroll": class_data.max_enroll,
            "department_id": class_data.department_id,
            "instructor_id": class_data.instructor_id
        }

        return response_data

    except Exception as e:
        raise HTTPException(
            status_code=status.HTTP_500_INTERNAL_SERVER_ERROR,
            detail={"type": type(e).__name__, "msg": str(e)}
        )

# Remove a class
@router.delete("/registrar/classes/{class_id}", tags=['Registrar'])
def remove_class(class_id: int, db: sqlite3.Connection = Depends(get_db)):

    cursor = db.cursor()

    # Check if the class exists in the database
    cursor.execute("SELECT * FROM class WHERE id = ?", (class_id,))
    class_data = cursor.fetchone()

    if not class_data:
        raise HTTPException(status_code=status.HTTP_404_NOT_FOUND, detail="Class not found")

    # Delete the class from the database
    cursor.execute("DELETE FROM class WHERE id = ?", (class_id,))
    db.commit()

    return {"message": "Class removed successfully"}


# Change the assigned instructor for a class
@router.put("/registrar/classes/{class_id}/instructors/{instructor_id}", tags=['Registrar'])
def change_instructor(class_id: int, instructor_id: int, db: sqlite3.Connection = Depends(get_db)):
    cursor = db.cursor()

    cursor.execute("SELECT * FROM class WHERE id = ?", (class_id,))
    class_data = cursor.fetchone()

    if not class_data:
        raise HTTPException(status_code=status.HTTP_404_NOT_FOUND, detail="Class not found")

    cursor.execute(
        """
        SELECT * FROM users
        JOIN user_role ON users.uid = user_role.user_id
        JOIN role ON user_role.role_id = role.rid
        WHERE uid = ? AND role = ?
        """, (instructor_id, 'instructor')
    )
    instructor_data = cursor.fetchone()

    if not instructor_data:
        raise HTTPException(status_code=status.HTTP_404_NOT_FOUND, detail="Instructor not found")

    cursor.execute("UPDATE instructor_class SET instructor_id = ? WHERE class_id = ?", (instructor_id, class_id))
    db.commit()

    return {"message": "Instructor changed successfully"}


# Freeze enrollment for classes
@router.put("/registrar/automatic-enrollment/freeze", tags=['Registrar'])
def freeze_automatic_enrollment():
    global FREEZE
    if FREEZE:
        FREEZE = False
        return {"message": "Automatic enrollment unfrozen successfully"}
    else:
        FREEZE = True
        return {"message": "Automatic enrollment frozen successfully"}


# Create a new user (used by the user service to duplicate user info)
@router.post("/registrar/create_user", tags=['Registrar'])
def create_user(user: Create_User, db: sqlite3.Connection = Depends(get_db)):
    
    if DEBUG:
        print("username: ",user.name)
        print("roles: ", user.roles)

    cursor = db.cursor()

    cursor.execute("INSERT INTO users (name) VALUES (?)", (user.name,))
    
    for role in user.roles:
        cursor.execute("SELECT rid FROM role WHERE role = ?", (role,))
        rid = cursor.fetchone()
        
        cursor.execute(
        """
        SELECT * FROM users WHERE name = ?
        """, (user.name,)
        )
        user_data = cursor.fetchone()
        
        if DEBUG:
            print("User ID: ", user_data['uid'])
        
        cursor.execute(
            """
            INSERT INTO user_role (user_id, role_id)
            VALUES (?, ?)
            """, (user_data['uid'], rid['rid'])
        )

    db.commit()

    return {"Message": "user created successfully"}

#==========================================Test Endpoints==================================================

# None of the following endpoints are required (I assume), but might be helpful
# for testing purposes

# Gets currently enrolled classes for a student
@router.get("/debug/students/{student_id}/enrolled", tags=['Debug'])
def view_enrolled_classes(student_id: int, db: sqlite3.Connection = Depends(get_db)):
    cursor = db.cursor()
    
    # Check if the student exists in the database
    cursor.execute(
        """
        SELECT * FROM users
        JOIN user_role ON users.uid = user_role.user_id
        JOIN role ON user_role.role_id = role.rid
        JOIN waitlist ON users.uid = waitlist.student_id
        WHERE uid = ? AND role = ?
        """, (student_id, 'student')
    )
    student_data = cursor.fetchone()

    if not student_data:
        raise HTTPException(status_code=status.HTTP_404_NOT_FOUND, detail="Student not found")

    # Check if the student is enrolled in any classes
    cursor.execute("""
        SELECT class.id AS class_id, class.name AS class_name, class.course_code,
                class.section_number, class.current_enroll, class.max_enroll,
                department.id AS department_id, department.name AS department_name,
                users.uid AS instructor_id, users.name AS instructor_name
            FROM class
            JOIN department ON class.department_id = department.id
            JOIN instructor_class ON class.id = instructor_class.class_id
            JOIN users ON instructor_class.instructor_id = users.uid
            JOIN enrollment ON class.id = enrollment.class_id
            WHERE enrollment.student_id = ? AND class.current_enroll < class.max_enroll
        """, (student_id,))
    enrolled_data = cursor.fetchall()

    if not enrolled_data:
        raise HTTPException(status_code=status.HTTP_404_NOT_FOUND, detail="Student not enrolled in any classes")

    # Create a list to store the Class_Info instances
    enrolled_list = []

    # Iterate through the query results and create Class_Info instances
    for row in enrolled_data:
        class_info = Class_Info(
            id=row['class_id'],
            name=row['class_name'],
            course_code=row['course_code'],
            section_number=row['section_number'],
            current_enroll=row['current_enroll'],
            max_enroll=row['max_enroll'],
            department=Department(id=row['department_id'], name=row['department_name']),
            instructor=Instructor(id=row['instructor_id'], name=row['instructor_name'])
        )
        enrolled_list.append(class_info)
    
    return {"Enrolled": enrolled_list}


# Get all classes with active waiting lists
@router.get("/debug/waitlist/classes", tags=['Debug'])
def view_all_class_waitlists(db: sqlite3.Connection = Depends(get_db)):
    cursor = db.cursor()  

    # fetch all relevant waitlist information
    cursor.execute("""
        SELECT class.id AS class_id, class.name AS class_name, class.course_code,
                class.section_number, class.max_enroll,
                department.id AS department_id, department.name AS department_name,
                users.uid AS instructor_id, users.name AS instructor_name,
                class.current_enroll - class.max_enroll AS waitlist_total
            FROM class
            JOIN department ON class.department_id = department.id
            JOIN instructor_class ON class.id = instructor_class.class_id
            JOIN users ON instructor_class.instructor_id = users.uid
            WHERE class.current_enroll > class.max_enroll
        """
    )
    waitlist_data = cursor.fetchall()

    # Check if exist
    if not waitlist_data:
        raise HTTPException(status_code=status.HTTP_400_BAD_REQUEST, detail="No classes have waitlists")

    # Create a list to store the Waitlist_Info instances
    waitlist_list = []

    # Iterate through the query results and create Waitlist_Info instances
    for row in waitlist_data:
        waitlist_info = Waitlist_Info(
            id=row['class_id'],
            name=row['class_name'],
            course_code=row['course_code'],
            section_number=row['section_number'],
            max_enroll=row['max_enroll'],
            department=Department(id=row['department_id'], name=row['department_name']),
            instructor=Instructor(id=row['instructor_id'], name=row['instructor_name']),
            waitlist_total=row['waitlist_total']
        )
        waitlist_list.append(waitlist_info)

    return {"Waitlists": waitlist_list}


# Search for specific users based on optional parameters,
# if no parameters are given, returns all users
@router.get("/debug/search", tags=['Debug'])
def search_for_users(uid: typing.Optional[str] = None,
                 name: typing.Optional[str] = None,
                 role: typing.Optional[str] = None,
                 db: sqlite3.Connection = Depends(get_db)):
    
    users_info = []

    sql = """SELECT * FROM users
             LEFT JOIN user_role ON users.uid = user_role.user_id
             LEFT JOIN role ON user_role.role_id = role.rid"""
    
    conditions = []
    values = []
    arguments = locals()

    for param in SEARCH_PARAMS:
        if arguments[param.name]:
            if param.operator == "=":
                conditions.append(f"{param.name} = ?")
                values.append(arguments[param.name])
            else:
                conditions.append(f"{param.name} LIKE ?")
                values.append(f"%{arguments[param.name]}%")
    
    if conditions:
        sql += " WHERE "
        sql += " AND ".join(conditions)

    cursor = db.cursor()

    cursor.execute(sql, values)
    search_data = cursor.fetchall()

    if not search_data:
        raise HTTPException(status_code=status.HTTP_404_NOT_FOUND, detail="No users found that match search parameters")

    previous_uid = None
    for user in search_data:
        cursor.execute(
            """
            SELECT role FROM users 
            JOIN role ON user_role.role_id = role.rid
            JOIN user_role ON users.uid = user_role.user_id
            WHERE uid = ?
            """,
            (user["uid"],)
        )
        roles_data = cursor.fetchall()
        roles = [role["role"] for role in roles_data]

        if previous_uid != user["uid"]:
            user_information = User_info(
                uid=user["uid"],
                name=user["name"],
                password=user["password"],
                roles=roles
            )
            users_info.append(user_information)
        previous_uid = user["uid"]

    return {"users" : users_info}


# List all classes
@router.get("/debug/classes", tags=['Debug'])
def list_all_classes(request: Request, db: sqlite3.Connection = Depends(get_db)):
    
    print(request.headers)
    
    cursor = db.cursor()
    cursor.execute("""
            SELECT class.id AS class_id, class.name AS class_name, class.course_code,
                class.section_number, class.current_enroll, class.max_enroll,
                department.id AS department_id, department.name AS department_name,
                users.uid AS instructor_id, users.name AS instructor_name
            FROM class
            JOIN department ON class.department_id = department.id
            JOIN instructor_class ON class.id = instructor_class.class_id
            JOIN users ON instructor_class.instructor_id = users.uid
        """)
    class_data = cursor.fetchall()

    if not class_data:
        raise HTTPException(status_code=status.HTTP_404_NOT_FOUND, detail="No classes found")
    
    # Create a list to store the Class_Info instances
    class_info_list = []

    # Iterate through the query results and create Class_Info instances
    for row in class_data:
        class_info = Class_Info(
            id=row['class_id'],
            name=row['class_name'],
            course_code=row['course_code'],
            section_number=row['section_number'],
            current_enroll=row['current_enroll'],
            max_enroll=row['max_enroll'],
            department=Department(id=row['department_id'], name=row['department_name']),
            instructor=Instructor(id=row['instructor_id'], name=row['instructor_name'])
        )
        class_info_list.append(class_info)

    return {"Classes" : class_info_list}<|MERGE_RESOLUTION|>--- conflicted
+++ resolved
@@ -8,12 +8,7 @@
 
 from fastapi import Depends, HTTPException, APIRouter, status, Request
 from enrollment.enrollment_schemas import *
-<<<<<<< HEAD
-from boto3.dynamodb.conditions import Key
-from enrollment.enrollment_dynamo import PartiQL
-=======
 from enrollment.enrollment_dynamo import Enrollment, PartiQL
->>>>>>> 45575315
 from enrollment.enrollment_redis import Waitlist
 
 settings = Settings()
